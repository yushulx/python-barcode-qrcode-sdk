import sys
from PySide2.QtGui import QPixmap, QImage

from PySide2.QtWidgets import QApplication, QLabel, QPushButton, QVBoxLayout, QWidget, QFileDialog, QTextEdit, QSizePolicy, QMessageBox, QHBoxLayout
from PySide2.QtCore import Slot, Qt, QStringListModel, QSize, QTimer

from dbr import DynamsoftBarcodeReader
dbr = DynamsoftBarcodeReader()
import os
import cv2

class UI_Window(QWidget):

    def __init__(self):
        QWidget.__init__(self)

        # The default barcode image.
        dir_path = os.path.dirname(os.path.realpath(__file__))
        filename = os.path.join(dir_path, 'image.tif')

        # Create a timer.
        self.timer = QTimer()
        self.timer.timeout.connect(self.nextFrameSlot)

        # Create a layout.
        layout = QVBoxLayout()

        # Add a button
        self.btn = QPushButton("Load an image")
        self.btn.clicked.connect(self.pickFile)
        layout.addWidget(self.btn)

        # Add a button
        button_layout = QHBoxLayout()

        btnCamera = QPushButton("Open camera")
        btnCamera.clicked.connect(self.openCamera)
        button_layout.addWidget(btnCamera)

        btnCamera = QPushButton("Stop camera")
        btnCamera.clicked.connect(self.stopCamera)
        button_layout.addWidget(btnCamera)

        layout.addLayout(button_layout)

        # Add a label
        self.label = QLabel()
        self.label.setFixedSize(640, 640)
        pixmap = self.resizeImage(filename)
        self.label.setPixmap(pixmap)
        layout.addWidget(self.label)

        # Add a text area
        self.results = QTextEdit()
        self.readBarcode(filename)
        layout.addWidget(self.results)

        # Set the layout
        self.setLayout(layout)
        self.setWindowTitle("Dynamsoft Barcode Reader")
        self.setFixedSize(800, 800)

    # https://stackoverflow.com/questions/1414781/prompt-on-exit-in-pyqt-application
    def closeEvent(self, event):
    
        msg = "Close the app?"
        reply = QMessageBox.question(self, 'Message', 
                        msg, QMessageBox.Yes, QMessageBox.No)

        if reply == QMessageBox.Yes:
            event.accept()
            self.stopCamera()
        else:
            event.ignore()

    def readBarcode(self, filename):
        dbr.initLicense("Your License")
        results = dbr.decodeFile(filename, 0x3FF | 0x2000000 | 0x4000000 | 0x8000000 | 0x10000000)

        out = ''
        index = 0
        for result in results:
            out += "Index: " + str(index) + "\n"
            out += "Barcode format: " + result[0] + '\n'
            out += "Barcode value: " + result[1] + '\n'
            out += '-----------------------------------\n'
            index += 1

        self.results.setText(out)

    def resizeImage(self, filename):
        pixmap = QPixmap(filename)
        lwidth = self.label.maximumWidth()
        pwidth = pixmap.width()
        lheight = self.label.maximumHeight()
        pheight = pixmap.height()

        wratio = pwidth * 1.0 / lwidth
        hratio = pheight * 1.0 / lheight

        if pwidth > lwidth or pheight > lheight:
            if wratio > hratio:
                lheight = pheight / wratio
            else:
                lwidth = pwidth / hratio

            scaled_pixmap = pixmap.scaled(lwidth, lheight)
            return scaled_pixmap
        else:
            return pixmap

    def pickFile(self):
        self.stopCamera()
        # Load an image file.
        filename = QFileDialog.getOpenFileName(self, 'Open file',
<<<<<<< HEAD
                                               'E:\\Program Files (x86)\\Dynamsoft\\Barcode Reader 6.5.3\\Images', "Barcode images (*)")
=======
                                               'E:\\Program Files (x86)\\Dynamsoft\\Barcode Reader 7.1\\Images', "Barcode images (*)")
>>>>>>> 2bb959c0
        # Show barcode images
        pixmap = self.resizeImage(filename[0])
        self.label.setPixmap(pixmap)

        # Read barcodes
        self.readBarcode(filename[0])

    def openCamera(self):
        self.vc = cv2.VideoCapture(0)
        # vc.set(5, 30)  #set FPS
        self.vc.set(3, 640) #set width
        self.vc.set(4, 480) #set height

        if not self.vc.isOpened(): 
            msgBox = QMessageBox()
            msgBox.setText("Failed to open camera.")
            msgBox.exec_()
            return

        self.timer.start(1000./24)
    
    def stopCamera(self):
        self.timer.stop()

    # https://stackoverflow.com/questions/41103148/capture-webcam-video-using-pyqt
    def nextFrameSlot(self):
        rval, frame = self.vc.read()
        frame = cv2.cvtColor(frame, cv2.COLOR_BGR2RGB)
        image = QImage(frame, frame.shape[1], frame.shape[0], QImage.Format_RGB888)
        pixmap = QPixmap.fromImage(image)
        self.label.setPixmap(pixmap)

        results = dbr.decodeBuffer(frame, 0x3FF | 0x2000000 | 0x4000000 | 0x8000000 | 0x10000000)
        out = ''
        index = 0
        for result in results:
            out += "Index: " + str(index) + "\n"
            out += "Barcode format: " + result[0] + '\n'
            out += "Barcode value: " + result[1] + '\n'
            out += '-----------------------------------\n'
            index += 1

        self.results.setText(out)
            
def main():
    app = QApplication(sys.argv)
    ex = UI_Window()
    ex.show()
    sys.exit(app.exec_())

if __name__ == '__main__':
    main()<|MERGE_RESOLUTION|>--- conflicted
+++ resolved
@@ -113,11 +113,7 @@
         self.stopCamera()
         # Load an image file.
         filename = QFileDialog.getOpenFileName(self, 'Open file',
-<<<<<<< HEAD
-                                               'E:\\Program Files (x86)\\Dynamsoft\\Barcode Reader 6.5.3\\Images', "Barcode images (*)")
-=======
                                                'E:\\Program Files (x86)\\Dynamsoft\\Barcode Reader 7.1\\Images', "Barcode images (*)")
->>>>>>> 2bb959c0
         # Show barcode images
         pixmap = self.resizeImage(filename[0])
         self.label.setPixmap(pixmap)
