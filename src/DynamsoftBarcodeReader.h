--- conflicted
+++ resolved
@@ -5,11 +5,7 @@
 *	Copyright 2019 Dynamsoft Corporation. All rights reserved.
 *	
 *	@author Dynamsoft
-<<<<<<< HEAD
-*	@date 02/07/2019
-=======
 *	@date 27/06/2019
->>>>>>> 2bb959c0
 */
 
 #ifndef __DYNAMSOFT_BARCODE_READER_H__
@@ -37,14 +33,10 @@
 * @{
 * Dynamsoft Barcode Reader - C/C++ APIs Description.
 */
-<<<<<<< HEAD
-#define DBR_VERSION                  "6.5.3.0702"
-=======
 
 #define DBR_VERSION                  "7.1.0.0808"
 
 #pragma region ErrorCode
->>>>>>> 2bb959c0
 
 /**
  * @defgroup ErrorCode ErrorCode
